--- conflicted
+++ resolved
@@ -63,13 +63,8 @@
     "cosmiconfig": "^9.0.0",
     "dotenv": "^16.4.7",
     "inquirer": "^12.5.0",
-<<<<<<< HEAD
     "lighthouse": "^12.5.1",
-    "openai": "^4.87.3",
-=======
-    "lighthouse": "^12.4.0",
     "openai": "^4.87.4",
->>>>>>> ae9bdb9b
     "ora": "^8.2.0",
     "zod": "^3.24.2"
   },

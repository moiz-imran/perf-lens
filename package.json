{
  "name": "perf-lens",
  "version": "1.5.1",
  "description": "AI-powered frontend performance optimizer",
  "main": "dist/index.js",
  "module": "dist/index.js",
  "types": "dist/index.d.ts",
  "type": "module",
  "bin": {
    "perf-lens": "./dist/index.js"
  },
  "scripts": {
    "clean": "rm -rf dist",
    "copy-templates": "cp -r src/prompts/templates dist/prompts/",
    "build": "npm run clean && tsc && npm run copy-templates",
    "start": "tsx src/index.ts",
    "prepublishOnly": "npm run clean && npm run build",
    "dev": "tsc -w",
    "lint": "eslint . --ext .ts",
    "lint:fix": "eslint . --ext .ts --fix",
    "format": "prettier --write \"**/*.{ts,tsx,js,jsx,json,md}\"",
    "format:check": "prettier --check \"**/*.{ts,tsx,js,jsx,json,md}\"",
    "typecheck": "tsc --noEmit",
    "prepare": "husky",
    "semantic-release": "semantic-release"
  },
  "files": [
    "dist",
    "dist/prompts/templates",
    "README.md",
    "LICENSE"
  ],
  "keywords": [
    "performance",
    "optimization",
    "frontend",
    "react",
    "vue",
    "next.js",
    "nuxt",
    "astro",
    "remix",
    "ai",
    "analysis",
    "cli"
  ],
  "author": "Moiz Imran",
  "license": "MIT",
  "repository": {
    "type": "git",
    "url": "git+https://github.com/moiz-imran/perf-lens.git"
  },
  "engines": {
    "node": ">=18"
  },
  "dependencies": {
    "@anthropic-ai/sdk": "^0.39.0",
    "@google/generative-ai": "^0.24.0",
    "@types/inquirer": "^9.0.7",
    "axios": "^1.8.4",
    "chalk": "^5.4.1",
    "commander": "^13.1.0",
    "cosmiconfig": "^9.0.0",
    "dotenv": "^16.4.7",
<<<<<<< HEAD
    "inquirer": "^12.5.2",
    "lighthouse": "^12.4.0",
    "openai": "^4.87.3",
=======
    "inquirer": "^12.5.0",
    "lighthouse": "^12.5.1",
    "openai": "^4.87.4",
>>>>>>> 30c92c3f
    "ora": "^8.2.0",
    "zod": "^3.24.2"
  },
  "devDependencies": {
    "@eslint/js": "^9.22.0",
    "@semantic-release/changelog": "^6.0.3",
    "@semantic-release/git": "^10.0.1",
    "@semantic-release/github": "^11.0.1",
    "@semantic-release/npm": "^12.0.1",
    "@types/node": "^22.13.10",
    "@typescript-eslint/eslint-plugin": "^8.26.1",
    "@typescript-eslint/parser": "^8.26.1",
    "eslint": "^9.22.0",
    "eslint-config-prettier": "^10.1.1",
    "eslint-plugin-prettier": "^5.2.3",
    "globals": "^16.0.0",
    "husky": "^9.1.7",
    "jest": "^29.7.0",
    "prettier": "^3.5.3",
    "semantic-release": "^24.2.3",
    "ts-node": "^10.9.2",
    "tsx": "^4.19.3",
    "typescript": "^5.8.2",
    "typescript-eslint": "^8.26.1"
  },
  "release": {
    "branches": [
      "main"
    ],
    "plugins": [
      "@semantic-release/commit-analyzer",
      "@semantic-release/release-notes-generator",
      "@semantic-release/changelog",
      "@semantic-release/npm",
      [
        "@semantic-release/github",
        {
          "assets": [
            {
              "path": "dist/index.js",
              "label": "Distribution file"
            }
          ]
        }
      ],
      [
        "@semantic-release/git",
        {
          "assets": [
            "package.json",
            "CHANGELOG.md"
          ],
          "message": "chore(release): ${nextRelease.version} [skip ci]\n\n${nextRelease.notes}"
        }
      ]
    ]
  }
}<|MERGE_RESOLUTION|>--- conflicted
+++ resolved
@@ -62,15 +62,9 @@
     "commander": "^13.1.0",
     "cosmiconfig": "^9.0.0",
     "dotenv": "^16.4.7",
-<<<<<<< HEAD
     "inquirer": "^12.5.2",
-    "lighthouse": "^12.4.0",
-    "openai": "^4.87.3",
-=======
-    "inquirer": "^12.5.0",
     "lighthouse": "^12.5.1",
     "openai": "^4.87.4",
->>>>>>> 30c92c3f
     "ora": "^8.2.0",
     "zod": "^3.24.2"
   },
